/*
Program entry point
*/

<<<<<<< HEAD
#include <zephyr/kernel.h>
#include <zephyr/device.h>
#include <zephyr/drivers/gpio.h>
#include <zephyr/sys/printk.h>
#include <stdint.h>

int main(void)
{

  while(1) {

=======
#include "includes.h"
#include "LED.h"
#include "BTN.h"

int main(void)
{
	if (LED_init()){
    return 0;
  } else if (BTN_init()) {
    return 0;
  }

  while(1) {
    k_msleep(1);
    if (BTN_was_pressed(BTN0)) {
      LED_toggle(LED0);
    } 
    if (BTN_was_pressed(BTN1)) {
      CONSOLE("Hello world!\n");
    }
>>>>>>> 1e7ad4a4
  }
	return 0;
}<|MERGE_RESOLUTION|>--- conflicted
+++ resolved
@@ -1,41 +1,18 @@
 /*
-Program entry point
-*/
+ * main.c
+ */
 
-<<<<<<< HEAD
 #include <zephyr/kernel.h>
 #include <zephyr/device.h>
 #include <zephyr/drivers/gpio.h>
 #include <zephyr/sys/printk.h>
-#include <stdint.h>
+#include <inttypes.h>
 
 int main(void)
 {
 
   while(1) {
 
-=======
-#include "includes.h"
-#include "LED.h"
-#include "BTN.h"
-
-int main(void)
-{
-	if (LED_init()){
-    return 0;
-  } else if (BTN_init()) {
-    return 0;
-  }
-
-  while(1) {
-    k_msleep(1);
-    if (BTN_was_pressed(BTN0)) {
-      LED_toggle(LED0);
-    } 
-    if (BTN_was_pressed(BTN1)) {
-      CONSOLE("Hello world!\n");
-    }
->>>>>>> 1e7ad4a4
   }
 	return 0;
 }